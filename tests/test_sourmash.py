--- conflicted
+++ resolved
@@ -573,7 +573,6 @@
             assert lines[1:] == ['1.0,0.93\n', '0.93,1.0\n']
 
 
-<<<<<<< HEAD
 def test_do_compare_downsample():
     with utils.TempDirectory() as location:
         testdata1 = utils.get_test_data('short.fa')
@@ -589,7 +588,7 @@
                                             '-k', '31', testdata2],
                                            in_directory=location)
 
-=======
+
 def test_do_compare_output_multiple_k():
     with utils.TempDirectory() as location:
         testdata1 = utils.get_test_data('short.fa')
@@ -604,10 +603,15 @@
         status, out, err = utils.runscript('sourmash',
                                            ['compare', 'short.fa.sig',
                                             'short2.fa.sig', '--csv', 'xxx'],
-                                           in_directory=location)
+                                           in_directory=location,
+                                           fail_ok=True)
 
         print(status, out, err)
 
+        assert status == -1
+        assert 'multiple k-mer sizes loaded; please specify one' in err
+        assert '(saw k-mer sizes 21, 31)' in err
+
 
 def test_do_compare_output_multiple_moltype():
     with utils.TempDirectory() as location:
@@ -619,22 +623,15 @@
         status, out, err = utils.runscript('sourmash',
                                            ['compute', '-k', '21', '--protein', testdata2],
                                            in_directory=location)
->>>>>>> 7c573ed9
 
         status, out, err = utils.runscript('sourmash',
                                            ['compare', 'short.fa.sig',
                                             'short2.fa.sig', '--csv', 'xxx'],
-                                           in_directory=location)
-
-        with open(os.path.join(location, 'xxx')) as fp:
-            lines = fp.readlines()
-            assert len(lines) == 3
-<<<<<<< HEAD
-            assert lines[1].startswith('1.0,0.6666')
-            assert lines[2].startswith('0.6666')
-=======
-            assert lines[1:] == ['1.0,0.93\n', '0.93,1.0\n']
->>>>>>> 7c573ed9
+                                           in_directory=location,
+                                           fail_ok=True)
+
+        assert status == -1
+        assert 'multiple molecule types loaded;' in err
 
 
 def test_do_plot_comparison():
