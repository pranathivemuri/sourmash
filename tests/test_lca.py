"""
Tests for the 'sourmash lca' command line.
"""
from __future__ import print_function, unicode_literals
import os
import gzip
import shutil
import time
import screed
import glob
import json
import csv
import pytest
import pprint

from . import sourmash_tst_utils as utils
import sourmash
from sourmash import load_one_signature, SourmashSignature

from sourmash.lca import lca_utils
from sourmash.lca.lca_utils import *

## lca_utils tests


def test_taxlist_1():
    assert list(taxlist()) == ['superkingdom', 'phylum', 'class', 'order', 'family', 'genus', 'species', 'strain']


def test_taxlist_2():
    assert list(taxlist(include_strain=False)) == ['superkingdom', 'phylum', 'class', 'order', 'family', 'genus', 'species']


def test_zip_lineage_1():
    x = [ LineagePair('superkingdom', 'a'), LineagePair('phylum', 'b') ]
    assert zip_lineage(x) == ['a', 'b', '', '', '', '', '', '']


def test_zip_lineage_2():
    x = [ LineagePair('superkingdom', 'a'), LineagePair('phylum', 'b') ]
    assert zip_lineage(x, truncate_empty=True) == ['a', 'b']


def test_zip_lineage_3():
    x = [ LineagePair('superkingdom', 'a'), LineagePair(None, ''), LineagePair('class', 'c') ]
    assert zip_lineage(x) == ['a', '', 'c', '', '', '', '', '']


def test_zip_lineage_3_truncate():
    x = [ LineagePair('superkingdom', 'a'), LineagePair(None, ''), LineagePair('class', 'c') ]
    assert zip_lineage(x, truncate_empty=True) == ['a', '', 'c']


def test_zip_lineage_4():
    x = [ LineagePair('superkingdom', 'a'), LineagePair('class', 'c') ]
    with pytest.raises(ValueError) as e:
        zip_lineage(x)

    assert 'incomplete lineage at phylum - is class instead' in str(e.value)


def test_display_lineage_1():
    x = [ LineagePair('superkingdom', 'a'), LineagePair('phylum', 'b') ]
    assert display_lineage(x) == "a;b", display_lineage(x)


def test_display_lineage_2():
    x = [ LineagePair('superkingdom', 'a'), LineagePair(None, ''), LineagePair('class', 'c') ]
    assert display_lineage(x) == "a;;c", display_lineage(x)


def test_build_tree():
    tree = build_tree([[LineagePair('rank1', 'name1'),
                        LineagePair('rank2', 'name2')]])
    assert tree == { LineagePair('rank1', 'name1'):
                         { LineagePair('rank2', 'name2') : {}} }


def test_build_tree_2():
    tree = build_tree([[LineagePair('rank1', 'name1'), LineagePair('rank2', 'name2a')],
                       [LineagePair('rank1', 'name1'), LineagePair('rank2', 'name2b')],
                      ])

    assert tree == { LineagePair('rank1', 'name1'): { LineagePair('rank2', 'name2a') : {},
                                           LineagePair('rank2', 'name2b') : {}} }


def test_build_tree_3():                  # empty 'rank2' name
    tree = build_tree([[LineagePair('rank1', 'name1'), LineagePair('rank2', '')]])
    assert tree == { LineagePair('rank1', 'name1'): {} }


def test_build_tree_4():
    tree = build_tree([[LineagePair('rank1', 'name1'), LineagePair('rank2', 'name2a')],
                      ])

    tree = build_tree([[LineagePair('rank1', 'name1'), LineagePair('rank2', 'name2b')],
                      ], tree)

    assert tree == { LineagePair('rank1', 'name1'): { LineagePair('rank2', 'name2a') : {},
                                           LineagePair('rank2', 'name2b') : {}} }

def test_build_tree_5():
    with pytest.raises(ValueError):
        tree = build_tree([])


def test_find_lca():
    tree = build_tree([[LineagePair('rank1', 'name1'), LineagePair('rank2', 'name2')]])
    lca = find_lca(tree)

    assert lca == ((LineagePair('rank1', 'name1'), LineagePair('rank2', 'name2'),), 0)


def test_find_lca_2():
    tree = build_tree([[LineagePair('rank1', 'name1'), LineagePair('rank2', 'name2a')],
                       [LineagePair('rank1', 'name1'), LineagePair('rank2', 'name2b')],
                      ])
    lca = find_lca(tree)

    assert lca == ((LineagePair('rank1', 'name1'),), 2)


def test_api_create_search():
    # create a database and then search for result.
    ss = sourmash.load_one_signature(utils.get_test_data('47.fa.sig'),
                                     ksize=31)

    lca_db = sourmash.lca.LCA_Database(ksize=31, scaled=1000)
    count = lca_db.insert(ss)
    assert count == len(ss.minhash)

    results = lca_db.search(ss, threshold=0.0)
    print(results)
    assert len(results) == 1
    (similarity, match, filename) = results[0]
    assert match.minhash == ss.minhash


def test_api_create_insert():
    # test some internal implementation stuff: create & then insert a sig.
    ss = sourmash.load_one_signature(utils.get_test_data('47.fa.sig'),
                                     ksize=31)

    lca_db = sourmash.lca.LCA_Database(ksize=31, scaled=1000)
    lca_db.insert(ss)

    ident = ss.name()
    assert len(lca_db.ident_to_name) == 1
    assert ident in lca_db.ident_to_name
    assert lca_db.ident_to_name[ident] == ident
    assert len(lca_db.ident_to_idx) == 1
    assert lca_db.ident_to_idx[ident] == 0
    assert len(lca_db.hashval_to_idx) == len(ss.minhash)
    assert len(lca_db.idx_to_ident) == 1
    assert lca_db.idx_to_ident[0] == ident

    set_of_values = set()
    for vv in lca_db.hashval_to_idx.values():
        set_of_values.update(vv)
    assert len(set_of_values) == 1
    assert set_of_values == { 0 }
    
    assert not lca_db.idx_to_lid          # no lineage added
    assert not lca_db.lid_to_lineage      # no lineage added


def test_api_create_insert_bad_ksize():
    # can we insert a ksize=21 signature into a ksize=31 DB? hopefully not.
    ss = sourmash.load_one_signature(utils.get_test_data('47.fa.sig'),
                                     ksize=31)

    lca_db = sourmash.lca.LCA_Database(ksize=21, scaled=1000)
    with pytest.raises(ValueError):
        lca_db.insert(ss)


def test_api_create_insert_bad_scaled():
    # can we insert a scaled=1000 signature into a scaled=500 DB?
    # hopefully not.
    ss = sourmash.load_one_signature(utils.get_test_data('47.fa.sig'),
                                     ksize=31)
    assert ss.minhash.scaled == 1000

    lca_db = sourmash.lca.LCA_Database(ksize=31, scaled=500)
    with pytest.raises(ValueError):
        lca_db.insert(ss)


def test_api_create_insert_bad_moltype():
    # can we insert a DNAsignature into a protein DB?
    # hopefully not.
    ss = sourmash.load_one_signature(utils.get_test_data('47.fa.sig'),
                                     ksize=31)
    assert ss.minhash.moltype == 'DNA'

    lca_db = sourmash.lca.LCA_Database(ksize=31, scaled=500, moltype='protein')
    with pytest.raises(ValueError):
        lca_db.insert(ss)


def test_api_create_insert_ident():
    # test some internal implementation stuff: signature inserted with
    # different ident than name.
    ss = sourmash.load_one_signature(utils.get_test_data('47.fa.sig'),
                                     ksize=31)

    lca_db = sourmash.lca.LCA_Database(ksize=31, scaled=1000)
    lca_db.insert(ss, ident='foo')

    ident = 'foo'
    assert len(lca_db.ident_to_name) == 1
    assert ident in lca_db.ident_to_name
    assert lca_db.ident_to_name[ident] == ss.name()
    assert len(lca_db.ident_to_idx) == 1
    assert lca_db.ident_to_idx[ident] == 0
    assert len(lca_db.hashval_to_idx) == len(ss.minhash)
    assert len(lca_db.idx_to_ident) == 1
    assert lca_db.idx_to_ident[0] == ident

    set_of_values = set()
    for vv in lca_db.hashval_to_idx.values():
        set_of_values.update(vv)
    assert len(set_of_values) == 1
    assert set_of_values == { 0 }
    
    assert not lca_db.idx_to_lid          # no lineage added
    assert not lca_db.lid_to_lineage      # no lineage added
    assert not lca_db.lineage_to_lid
    assert not lca_db.lid_to_idx


def test_api_create_insert_two():
    # check internal details if multiple signatures are inserted.
    ss = sourmash.load_one_signature(utils.get_test_data('47.fa.sig'),
                                     ksize=31)
    ss2 = sourmash.load_one_signature(utils.get_test_data('63.fa.sig'),
                                      ksize=31)

    lca_db = sourmash.lca.LCA_Database(ksize=31, scaled=1000)
    lca_db.insert(ss, ident='foo')
    lca_db.insert(ss2, ident='bar')

    ident = 'foo'
    ident2 = 'bar'
    assert len(lca_db.ident_to_name) == 2
    assert ident in lca_db.ident_to_name
    assert ident2 in lca_db.ident_to_name
    assert lca_db.ident_to_name[ident] == ss.name()
    assert lca_db.ident_to_name[ident2] == ss2.name()

    assert len(lca_db.ident_to_idx) == 2
    assert lca_db.ident_to_idx[ident] == 0
    assert lca_db.ident_to_idx[ident2] == 1

    combined_mins = set(ss.minhash.get_mins())
    combined_mins.update(set(ss2.minhash.get_mins()))
    assert len(lca_db.hashval_to_idx) == len(combined_mins)

    assert len(lca_db.idx_to_ident) == 2
    assert lca_db.idx_to_ident[0] == ident
    assert lca_db.idx_to_ident[1] == ident2

    set_of_values = set()
    for vv in lca_db.hashval_to_idx.values():
        set_of_values.update(vv)
    assert len(set_of_values) == 2
    assert set_of_values == { 0, 1 }

    assert not lca_db.idx_to_lid          # no lineage added
    assert not lca_db.lid_to_lineage      # no lineage added
    assert not lca_db.lineage_to_lid
    assert not lca_db.lid_to_idx


def test_api_create_insert_w_lineage():
    # test some internal implementation stuff - insert signature w/lineage
    ss = sourmash.load_one_signature(utils.get_test_data('47.fa.sig'),
                                     ksize=31)

    lca_db = sourmash.lca.LCA_Database(ksize=31, scaled=1000)
    lineage = ((LineagePair('rank1', 'name1'),
                LineagePair('rank2', 'name2')))
    
    lca_db.insert(ss, lineage=lineage)

    # basic ident stuff
    ident = ss.name()
    assert len(lca_db.ident_to_name) == 1
    assert ident in lca_db.ident_to_name
    assert lca_db.ident_to_name[ident] == ident
    assert len(lca_db.ident_to_idx) == 1
    assert lca_db.ident_to_idx[ident] == 0
    assert len(lca_db.hashval_to_idx) == len(ss.minhash)
    assert len(lca_db.idx_to_ident) == 1
    assert lca_db.idx_to_ident[0] == ident

    # all hash values added
    set_of_values = set()
    for vv in lca_db.hashval_to_idx.values():
        set_of_values.update(vv)
    assert len(set_of_values) == 1
    assert set_of_values == { 0 }

    # check lineage stuff
    assert len(lca_db.idx_to_lid) == 1
    assert lca_db.idx_to_lid[0] == 0
    assert len(lca_db.lid_to_lineage) == 1
    assert lca_db.lid_to_lineage[0] == lineage
    assert lca_db.lid_to_idx[0] == { 0 }

    assert len(lca_db.lineage_to_lid) == 1
    assert lca_db.lineage_to_lid[lineage] == 0


def test_api_create_insert_w_bad_lineage():
    # test some internal implementation stuff - insert signature w/bad lineage
    ss = sourmash.load_one_signature(utils.get_test_data('47.fa.sig'),
                                     ksize=31)

    lca_db = sourmash.lca.LCA_Database(ksize=31, scaled=1000)
    lineage = ([LineagePair('rank1', 'name1'),
                LineagePair('rank2', 'name2')],)

    with pytest.raises(ValueError):
        lca_db.insert(ss, lineage=lineage)


def test_api_create_insert_w_bad_lineage_2():
    # test some internal implementation stuff - insert signature w/bad lineage
    ss = sourmash.load_one_signature(utils.get_test_data('47.fa.sig'),
                                     ksize=31)

    lca_db = sourmash.lca.LCA_Database(ksize=31, scaled=1000)
    lineage = 1 # something non-iterable...

    with pytest.raises(ValueError):
        lca_db.insert(ss, lineage=lineage)


def test_api_create_gather():
    # create a database, and then run gather on it.
    ss = sourmash.load_one_signature(utils.get_test_data('47.fa.sig'),
                                     ksize=31)

    lca_db = sourmash.lca.LCA_Database(ksize=31, scaled=1000)
    lca_db.insert(ss)

    results = lca_db.gather(ss, threshold_bp=0)
    print(results)
    assert len(results) == 1
    (similarity, match, filename) = results[0]
    assert match.minhash == ss.minhash


def test_api_add_genome_lineage():
    # LCA_Databases can store/retrieve arbitrary lineages/taxonomies.
    ss = sourmash.load_one_signature(utils.get_test_data('47.fa.sig'),
                                     ksize=31)
    lineage = ((LineagePair('rank1', 'name1'),
               (LineagePair('rank2', 'name2'))))

    lca_db = sourmash.lca.LCA_Database(ksize=31, scaled=1000)
    lca_db.insert(ss, lineage=lineage)

    somehash = next(iter(ss.minhash.get_mins()))

    lineages = lca_db.get_lineage_assignments(somehash)
    assert len(lineages) == 1
    assert lineage in lineages


def test_api_insert_update():
    # check that cached parts of LCA_Database are updated when a new
    # signature is inserted.
    ss = sourmash.load_one_signature(utils.get_test_data('47.fa.sig'),
                                     ksize=31)
    ss2 = sourmash.load_one_signature(utils.get_test_data('63.fa.sig'),
                                      ksize=31)

    lca_db = sourmash.lca.LCA_Database(ksize=31, scaled=1000)
    lca_db.insert(ss)

    all_mh = [ x.minhash for x in lca_db.signatures() ]
    assert ss.minhash in all_mh

    # see decorator @cached_property
    assert hasattr(lca_db, '_cache')
    assert lca_db._cache
    # inserting a signature should delete the cache
    lca_db.insert(ss2)
    assert not hasattr(lca_db, '_cache')

    # check that it's rebuilt etc. etc.
    all_mh = [ x.minhash for x in lca_db.signatures() ]
    assert ss.minhash in all_mh
    assert ss2.minhash in all_mh


def test_api_insert_retrieve_check_name():
    # check that signatures retrieved from LCA_Database objects have the
    # right name.
    ss = sourmash.load_one_signature(utils.get_test_data('47.fa.sig'),
                                     ksize=31)

    lca_db = sourmash.lca.LCA_Database(ksize=31, scaled=1000)
    lca_db.insert(ss)

    sigs = list(lca_db.signatures())
    assert len(sigs) == 1
    retrieved_sig = sigs[0]
    assert retrieved_sig.name() == ss.name()
    assert retrieved_sig.minhash == ss.minhash


def test_api_create_insert_two_then_scale():
    # construct database, THEN downsample
    ss = sourmash.load_one_signature(utils.get_test_data('47.fa.sig'),
                                     ksize=31)
    ss2 = sourmash.load_one_signature(utils.get_test_data('63.fa.sig'),
                                      ksize=31)

    lca_db = sourmash.lca.LCA_Database(ksize=31, scaled=1000)
    lca_db.insert(ss)
    lca_db.insert(ss2)

    # downsample everything to 5000
    lca_db.downsample_scaled(5000)

    ss.minhash = ss.minhash.downsample_scaled(5000)
    ss2.minhash = ss2.minhash.downsample_scaled(5000)

    # & check...
    combined_mins = set(ss.minhash.get_mins())
    combined_mins.update(set(ss2.minhash.get_mins()))
    assert len(lca_db.hashval_to_idx) == len(combined_mins)


def test_api_create_insert_scale_two():
    # downsample while constructing database
    ss = sourmash.load_one_signature(utils.get_test_data('47.fa.sig'),
                                     ksize=31)
    ss2 = sourmash.load_one_signature(utils.get_test_data('63.fa.sig'),
                                      ksize=31)

    # downsample to 5000 while inserting:
    lca_db = sourmash.lca.LCA_Database(ksize=31, scaled=5000)
    count = lca_db.insert(ss)
    assert count == 1037
    assert count == len(ss.minhash.downsample_scaled(5000))
    lca_db.insert(ss2)

    # downsample sigs to 5000
    ss.minhash = ss.minhash.downsample_scaled(5000)
    ss2.minhash = ss2.minhash.downsample_scaled(5000)

    # & check...
    combined_mins = set(ss.minhash.get_mins())
    combined_mins.update(set(ss2.minhash.get_mins()))
    assert len(lca_db.hashval_to_idx) == len(combined_mins)


def test_load_single_db():
    filename = utils.get_test_data('lca/delmont-1.lca.json')
    db, ksize, scaled = lca_utils.load_single_database(filename)

    print(db)

    assert ksize == 31
    assert scaled == 10000


def test_databases():
    filename1 = utils.get_test_data('lca/delmont-1.lca.json')
    filename2 = utils.get_test_data('lca/delmont-2.lca.json')
    dblist, ksize, scaled = lca_utils.load_databases([filename1, filename2])

    print(dblist)

    assert len(dblist) == 2
    assert ksize == 31
    assert scaled == 10000


def test_db_repr():
    filename = utils.get_test_data('lca/delmont-1.lca.json')
    db, ksize, scaled = lca_utils.load_single_database(filename)

    assert repr(db) == "LCA_Database('{}')".format(filename)


def test_lca_index_signatures_method():
    # test 'signatures' method from base class Index
    filename = utils.get_test_data('lca/47+63.lca.json')
    db, ksize, scaled = lca_utils.load_single_database(filename)

    siglist = list(db.signatures())
    assert len(siglist) == 2


def test_lca_index_find_method():
    # test 'signatures' method from base class Index
    filename = utils.get_test_data('lca/47+63.lca.json')
    db, ksize, scaled = lca_utils.load_single_database(filename)

    sig = next(iter(db.signatures()))

    with pytest.raises(NotImplementedError) as e:
        db.find(None)


def test_search_db_scaled_gt_sig_scaled():
    dbfile = utils.get_test_data('lca/47+63.lca.json')
    db, ksize, scaled = lca_utils.load_single_database(dbfile)
    sig = sourmash.load_one_signature(utils.get_test_data('47.fa.sig'))

    results = db.search(sig, threshold=.01, ignore_abundance=True)
    match_sig = results[0][1]

    sig.minhash = sig.minhash.downsample_scaled(10000)
    assert sig.minhash == match_sig.minhash


def test_search_db_scaled_lt_sig_scaled():
    dbfile = utils.get_test_data('lca/47+63.lca.json')
    db, ksize, scaled = lca_utils.load_single_database(dbfile)
    sig = sourmash.load_one_signature(utils.get_test_data('47.fa.sig'))
    sig.minhash = sig.minhash.downsample_scaled(100000)

    with pytest.raises(ValueError) as e:
        results = db.search(sig, threshold=.01, ignore_abundance=True)


def test_gather_db_scaled_gt_sig_scaled():
    dbfile = utils.get_test_data('lca/47+63.lca.json')
    db, ksize, scaled = lca_utils.load_single_database(dbfile)
    sig = sourmash.load_one_signature(utils.get_test_data('47.fa.sig'))

    results = db.gather(sig, threshold=.01, ignore_abundance=True)
    match_sig = results[0][1]

    sig.minhash = sig.minhash.downsample_scaled(10000)
    assert sig.minhash == match_sig.minhash


def test_gather_db_scaled_lt_sig_scaled():
    dbfile = utils.get_test_data('lca/47+63.lca.json')
    db, ksize, scaled = lca_utils.load_single_database(dbfile)
    sig = sourmash.load_one_signature(utils.get_test_data('47.fa.sig'))
    sig.minhash = sig.minhash.downsample_scaled(100000)

    results = db.gather(sig, threshold=.01, ignore_abundance=True)
    match_sig = results[0][1]

    match_sig.minhash = match_sig.minhash.downsample_scaled(100000)
    assert sig.minhash == match_sig.minhash


def test_db_lineage_to_lid():
    dbfile = utils.get_test_data('lca/47+63.lca.json')
    db, ksize, scaled = lca_utils.load_single_database(dbfile)

    d = db.lineage_to_lid
    items = list(d.items())
    items.sort()
    assert len(items) == 2

    print(items)

    lin1 = items[0][0][-1]
    assert lin1.rank == 'strain'
    assert lin1.name == 'Shewanella baltica OS185'
    lin1 = items[1][0][-1]
    assert lin1.rank == 'strain'
    assert lin1.name == 'Shewanella baltica OS223'


def test_db_lid_to_idx():
    dbfile = utils.get_test_data('lca/47+63.lca.json')
    db, ksize, scaled = lca_utils.load_single_database(dbfile)

    d = db.lid_to_idx
    items = list(d.items())
    items.sort()
    assert len(items) == 2

    print(items)
    assert items == [(32, {32}), (48, {48})]


def test_db_idx_to_ident():
    dbfile = utils.get_test_data('lca/47+63.lca.json')
    db, ksize, scaled = lca_utils.load_single_database(dbfile)

    d = db.idx_to_ident
    items = list(d.items())
    items.sort()
    assert len(items) == 2

    print(items)
    assert items == [(32, 'NC_009665'), (48, 'NC_011663')]


## command line tests


def test_run_sourmash_lca():
    status, out, err = utils.runscript('sourmash', ['lca'], fail_ok=True)
    assert status != 0                    # no args provided, ok ;)


def test_basic_index():
    with utils.TempDirectory() as location:
        taxcsv = utils.get_test_data('lca/delmont-1.csv')
        input_sig = utils.get_test_data('lca/TARA_ASE_MAG_00031.sig')
        lca_db = os.path.join(location, 'delmont-1.lca.json')

        cmd = ['lca', 'index', taxcsv, lca_db, input_sig]
        status, out, err = utils.runscript('sourmash', cmd)

        print(cmd)
        print(out)
        print(err)

        assert os.path.exists(lca_db)

        assert 'Building LCA database with ksize=31 scaled=10000 moltype=DNA' in err
        assert "** assuming column 'MAGs' is identifiers in spreadsheet" in err
        assert "** assuming column 'Domain' is superkingdom in spreadsheet" in err
        assert '1 identifiers used out of 1 distinct identifiers in spreadsheet.' in err


def test_basic_index_bad_spreadsheet():
    with utils.TempDirectory() as location:
        taxcsv = utils.get_test_data('lca/bad-spreadsheet.csv')
        input_sig = utils.get_test_data('lca/TARA_ASE_MAG_00031.sig')
        lca_db = os.path.join(location, 'delmont-1.lca.json')

        cmd = ['lca', 'index', taxcsv, lca_db, input_sig]
        status, out, err = utils.runscript('sourmash', cmd)

        print(cmd)
        print(out)
        print(err)

        assert os.path.exists(lca_db)

        assert "** assuming column 'MAGs' is identifiers in spreadsheet" in err
        assert "** assuming column 'Domain' is superkingdom in spreadsheet" in err
        assert '1 identifiers used out of 1 distinct identifiers in spreadsheet.' in err


def test_basic_index_broken_spreadsheet():
    # duplicate identifiers in this spreadsheet
    with utils.TempDirectory() as location:
        taxcsv = utils.get_test_data('lca/bad-spreadsheet-2.csv')
        input_sig = utils.get_test_data('lca/TARA_ASE_MAG_00031.sig')
        lca_db = os.path.join(location, 'delmont-1.lca.json')

        cmd = ['lca', 'index', taxcsv, lca_db, input_sig]
        status, out, err = utils.runscript('sourmash', cmd, fail_ok=True)

        assert status != 0
        assert "multiple lineages for identifier TARA_ASE_MAG_00031" in err


def test_basic_index_too_many_strains_too_few_species():
    # explicit test for #841, where 'n_species' wasn't getting counted
    # if lineage was at strain level resolution.
    with utils.TempDirectory() as location:
        taxcsv = utils.get_test_data('lca/podar-lineage.csv')
        input_sig = utils.get_test_data('47.fa.sig')
        lca_db = os.path.join(location, 'out.lca.json')

        cmd = ['lca', 'index', taxcsv, lca_db, input_sig,
               '-C', '3', '--split-identifiers']
        status, out, err = utils.runscript('sourmash', cmd, fail_ok=True)

        assert not 'error: fewer than 20% of lineages' in err
        assert status == 0


def test_basic_index_too_few_species():
    # spreadsheets with too few species should be flagged, unless -f specified
    with utils.TempDirectory() as location:
        taxcsv = utils.get_test_data('lca/tully-genome-sigs.classify.csv')

        # (these don't really matter, should break on load spreadsheet)
        input_sig = utils.get_test_data('47.fa.sig')
        lca_db = os.path.join(location, 'out.lca.json')

        cmd = ['lca', 'index', taxcsv, lca_db, input_sig, '-C', '3']
        status, out, err = utils.runscript('sourmash', cmd, fail_ok=True)

        assert not '"ERROR: fewer than 20% of lineages have species-level resolution' in err
        assert status != 0


def test_basic_index_require_taxonomy():
    # no taxonomy in here
    with utils.TempDirectory() as location:
        taxcsv = utils.get_test_data('lca/bad-spreadsheet-3.csv')
        input_sig = utils.get_test_data('lca/TARA_ASE_MAG_00031.sig')
        lca_db = os.path.join(location, 'delmont-1.lca.json')

        cmd = ['lca', 'index', '--require-taxonomy', taxcsv, lca_db, input_sig]
        status, out, err = utils.runscript('sourmash', cmd, fail_ok=True)

        assert status != 0
        assert "ERROR: no hash values found - are there any signatures?" in err


def test_basic_index_column_start():
    with utils.TempDirectory() as location:
        taxcsv = utils.get_test_data('lca/delmont-3.csv')
        input_sig = utils.get_test_data('lca/TARA_ASE_MAG_00031.sig')
        lca_db = os.path.join(location, 'delmont-1.lca.json')

        cmd = ['lca', 'index', '-C', '3', taxcsv, lca_db, input_sig]
        status, out, err = utils.runscript('sourmash', cmd)

        print(cmd)
        print(out)
        print(err)

        assert os.path.exists(lca_db)

        assert "** assuming column 'MAGs' is identifiers in spreadsheet" in err
        assert "** assuming column 'Domain' is superkingdom in spreadsheet" in err
        assert '1 identifiers used out of 1 distinct identifiers in spreadsheet.' in err


def test_basic_index_and_classify_with_tsv_and_gz():
    with utils.TempDirectory() as location:
        taxcsv = utils.get_test_data('lca/delmont-1.tsv')
        input_sig = utils.get_test_data('lca/TARA_ASE_MAG_00031.sig')
        lca_db = os.path.join(location, 'delmont-1.lca.json.gz')

        cmd = ['lca', 'index', '--tabs', '--no-header', taxcsv, lca_db, input_sig]
        status, out, err = utils.runscript('sourmash', cmd)

        print(cmd)
        print(out)
        print(err)

        assert os.path.exists(lca_db)

        assert '1 identifiers used out of 1 distinct identifiers in spreadsheet.' in err

        cmd = ['lca', 'classify', '--db', lca_db, '--query', input_sig]
        status, out, err = utils.runscript('sourmash', cmd)

        print(cmd)
        print(out)
        print(err)

        assert 'ID,status,superkingdom,phylum,class,order,family,genus,species' in out
        assert 'TARA_ASE_MAG_00031,found,Bacteria,Proteobacteria,Gammaproteobacteria,Alteromonadales,Alteromonadaceae,Alteromonas,Alteromonas_macleodii' in out
        assert 'classified 1 signatures total' in err
        assert 'loaded 1 LCA databases' in err


def test_basic_index_and_classify():
    with utils.TempDirectory() as location:
        taxcsv = utils.get_test_data('lca/delmont-1.csv')
        input_sig = utils.get_test_data('lca/TARA_ASE_MAG_00031.sig')
        lca_db = os.path.join(location, 'delmont-1.lca.json')

        cmd = ['lca', 'index', taxcsv, lca_db, input_sig]
        status, out, err = utils.runscript('sourmash', cmd)

        print(cmd)
        print(out)
        print(err)

        assert os.path.exists(lca_db)

        assert "** assuming column 'MAGs' is identifiers in spreadsheet" in err
        assert "** assuming column 'Domain' is superkingdom in spreadsheet" in err
        assert '1 identifiers used out of 1 distinct identifiers in spreadsheet.' in err

        cmd = ['lca', 'classify', '--db', lca_db, '--query', input_sig]
        status, out, err = utils.runscript('sourmash', cmd)

        print(cmd)
        print(out)
        print(err)

        assert 'ID,status,superkingdom,phylum,class,order,family,genus,species' in out
        assert 'TARA_ASE_MAG_00031,found,Bacteria,Proteobacteria,Gammaproteobacteria,Alteromonadales,Alteromonadaceae,Alteromonas,Alteromonas_macleodii' in out
        assert 'classified 1 signatures total' in err
        assert 'loaded 1 LCA databases' in err


def test_index_traverse():
    with utils.TempDirectory() as location:
        taxcsv = utils.get_test_data('lca/delmont-1.csv')
        input_sig = utils.get_test_data('lca/TARA_ASE_MAG_00031.sig')
        lca_db = os.path.join(location, 'delmont-1.lca.json')

        in_dir = os.path.join(location, 'sigs')
        os.mkdir(in_dir)
        shutil.copyfile(input_sig, os.path.join(in_dir, 'q.sig'))

        cmd = ['lca', 'index', taxcsv, lca_db, in_dir, '--traverse-directory']
        status, out, err = utils.runscript('sourmash', cmd)

        print(cmd)
        print(out)
        print(err)

        assert os.path.exists(lca_db)

        assert "** assuming column 'MAGs' is identifiers in spreadsheet" in err
        assert "** assuming column 'Domain' is superkingdom in spreadsheet" in err
        assert '1 identifiers used out of 1 distinct identifiers in spreadsheet.' in err


def test_index_traverse_real_spreadsheet_no_report():
    with utils.TempDirectory() as location:
        taxcsv = utils.get_test_data('lca/tara-delmont-SuppTable3.csv')
        input_sig = utils.get_test_data('lca/TARA_ASE_MAG_00031.sig')
        lca_db = os.path.join(location, 'delmont-1.lca.json')

        cmd = ['lca', 'index', taxcsv, lca_db, input_sig, '-f']
        status, out, err = utils.runscript('sourmash', cmd)

        print(cmd)
        print(out)
        print(err)

        assert os.path.exists(lca_db)

        assert "** assuming column 'MAGs' is identifiers in spreadsheet" in err
        assert "** assuming column 'Domain' is superkingdom in spreadsheet" in err
        assert '1 identifiers used out of 957 distinct identifiers in spreadsheet.' in err
        assert 'WARNING: no signatures for 956 spreadsheet rows.' in err
        assert 'WARNING: 105 unused lineages.' in err
        assert '(You can use --report to generate a detailed report.)' in err


def test_index_traverse_real_spreadsheet_report():
    with utils.TempDirectory() as location:
        taxcsv = utils.get_test_data('lca/tara-delmont-SuppTable3.csv')
        input_sig = utils.get_test_data('lca/TARA_ASE_MAG_00031.sig')
        lca_db = os.path.join(location, 'delmont-1.lca.json')
        report_loc = os.path.join(location, 'report.txt')

        cmd = ['lca', 'index', taxcsv, lca_db, input_sig, '--report',
               report_loc, '-f']
        status, out, err = utils.runscript('sourmash', cmd)

        print(cmd)
        print(out)
        print(err)

        assert os.path.exists(lca_db)

        assert "** assuming column 'MAGs' is identifiers in spreadsheet" in err
        assert "** assuming column 'Domain' is superkingdom in spreadsheet" in err
        assert '1 identifiers used out of 957 distinct identifiers in spreadsheet.' in err
        assert 'WARNING: no signatures for 956 spreadsheet rows.' in err
        assert 'WARNING: 105 unused lineages.' in err
        assert '(You can use --report to generate a detailed report.)' not in err
        assert os.path.exists(report_loc)


def test_single_classify():
    with utils.TempDirectory() as location:
        db1 = utils.get_test_data('lca/delmont-1.lca.json')
        input_sig = utils.get_test_data('lca/TARA_ASE_MAG_00031.sig')

        cmd = ['lca', 'classify', '--db', db1, '--query', input_sig]
        status, out, err = utils.runscript('sourmash', cmd)

        print(cmd)
        print(out)
        print(err)

        assert 'TARA_ASE_MAG_00031,found,Bacteria,Proteobacteria,Gammaproteobacteria,Alteromonadales,Alteromonadaceae,Alteromonas,Alteromonas_macleodii' in out
        assert 'classified 1 signatures total' in err
        assert 'loaded 1 LCA databases' in err


def test_single_classify_to_output():
    with utils.TempDirectory() as location:
        db1 = utils.get_test_data('lca/delmont-1.lca.json')
        input_sig = utils.get_test_data('lca/TARA_ASE_MAG_00031.sig')

        cmd = ['lca', 'classify', '--db', db1, '--query', input_sig,
               '-o', os.path.join(location, 'outfile.txt')]
        status, out, err = utils.runscript('sourmash', cmd)

        print(cmd)
        print(out)
        print(err)

        outdata = open(os.path.join(location, 'outfile.txt'), 'rt').read()
        assert 'TARA_ASE_MAG_00031,found,Bacteria,Proteobacteria,Gammaproteobacteria,Alteromonadales,Alteromonadaceae,Alteromonas,Alteromonas_macleodii' in outdata
        assert 'classified 1 signatures total' in err
        assert 'loaded 1 LCA databases' in err


def test_single_classify_empty():
    with utils.TempDirectory() as location:
        db1 = utils.get_test_data('lca/both.lca.json')
        input_sig = utils.get_test_data('GCF_000005845.2_ASM584v2_genomic.fna.gz.sig')

        cmd = ['lca', 'classify', '--db', db1, '--query', input_sig]
        status, out, err = utils.runscript('sourmash', cmd)

        print(cmd)
        print(out)
        print(err)

        assert 'data/GCF_000005845.2_ASM584v2_genomic.fna.gz,nomatch,,,,,,,,' in out
        assert 'classified 1 signatures total' in err
        assert 'loaded 1 LCA databases' in err


def test_single_classify_traverse():
    with utils.TempDirectory() as location:
        db1 = utils.get_test_data('lca/delmont-1.lca.json')
        input_sig = utils.get_test_data('lca/TARA_ASE_MAG_00031.sig')
        in_dir = os.path.join(location, 'sigs')
        os.mkdir(in_dir)
        shutil.copyfile(input_sig, os.path.join(in_dir, 'q.sig'))

        cmd = ['lca', 'classify', '--db', db1, '--query', input_sig,
               '--traverse-directory']
        status, out, err = utils.runscript('sourmash', cmd)

        print(cmd)
        print(out)
        print(err)

        assert 'TARA_ASE_MAG_00031,found,Bacteria,Proteobacteria,Gammaproteobacteria,Alteromonadales,Alteromonadaceae,Alteromonas,Alteromonas_macleodii' in out
        assert 'classified 1 signatures total' in err
        assert 'loaded 1 LCA databases' in err


def test_multi_query_classify_traverse():
    with utils.TempDirectory() as location:
        # both.lca.json is built from both dir and dir2
        db1 = utils.get_test_data('lca/both.lca.json')
        dir1 = utils.get_test_data('lca/dir1')
        dir2 = utils.get_test_data('lca/dir2')

        cmd = ['lca', 'classify', '--db', db1, '--query', dir1, dir2,
               '--traverse-directory']
        status, out, err = utils.runscript('sourmash', cmd)

        print(cmd)
        print(out)
        print(err)

        with open(utils.get_test_data('lca/classify-by-both.csv'), 'rt') as fp:
            fp_lines = fp.readlines()
            out_lines = out.splitlines()

            fp_lines.sort()
            out_lines.sort()

            assert len(fp_lines) == len(out_lines)
            for line1, line2 in zip(fp_lines, out_lines):
                assert line1.strip() == line2.strip(), (line1, line2)


def test_multi_db_multi_query_classify_traverse():
    with utils.TempDirectory() as location:
        # two halves of both.lca.json, see above test.
        db1 = utils.get_test_data('lca/dir1.lca.json')
        db2 = utils.get_test_data('lca/dir2.lca.json')
        dir1 = utils.get_test_data('lca/dir1')
        dir2 = utils.get_test_data('lca/dir2')

        cmd = ['lca', 'classify', '--db', db1, db2, '--query', dir1, dir2,
               '--traverse-directory']
        status, out, err = utils.runscript('sourmash', cmd)

        print(cmd)
        print(out)
        print(err)

        with open(utils.get_test_data('lca/classify-by-both.csv'), 'rt') as fp:
            fp_lines = fp.readlines()
            out_lines = out.splitlines()

            fp_lines.sort()
            out_lines.sort()

            assert len(fp_lines) == len(out_lines)
            for line1, line2 in zip(fp_lines, out_lines):
                assert line1.strip() == line2.strip(), (line1, line2)


def test_unassigned_internal_index_and_classify():
    with utils.TempDirectory() as location:
        taxcsv = utils.get_test_data('lca/delmont-4.csv')
        input_sig = utils.get_test_data('lca/TARA_ASE_MAG_00031.sig')
        lca_db = os.path.join(location, 'delmont-1.lca.json')

        cmd = ['lca', 'index', taxcsv, lca_db, input_sig]
        status, out, err = utils.runscript('sourmash', cmd)

        print(cmd)
        print(out)
        print(err)

        assert os.path.exists(lca_db)

        assert "** assuming column 'MAGs' is identifiers in spreadsheet" in err
        assert "** assuming column 'Domain' is superkingdom in spreadsheet" in err
        assert '1 identifiers used out of 1 distinct identifiers in spreadsheet.' in err

        cmd = ['lca', 'classify', '--db', lca_db, '--query', input_sig]
        status, out, err = utils.runscript('sourmash', cmd)

        print(cmd)
        print(out)
        print(err)

        assert 'ID,status,superkingdom,phylum,class,order,family,genus,species' in out
        assert 'TARA_ASE_MAG_00031,found,Bacteria,Proteobacteria,Gammaproteobacteria,unassigned,Alteromonadaceae,unassigned,Alteromonas_macleodii' in out
        assert 'classified 1 signatures total' in err
        assert 'loaded 1 LCA databases' in err


def test_unassigned_last_index_and_classify():
    with utils.TempDirectory() as location:
        taxcsv = utils.get_test_data('lca/delmont-5.csv')
        input_sig = utils.get_test_data('lca/TARA_ASE_MAG_00031.sig')
        lca_db = os.path.join(location, 'delmont-1.lca.json')

        cmd = ['lca', 'index', taxcsv, lca_db, input_sig]
        status, out, err = utils.runscript('sourmash', cmd)

        print(cmd)
        print(out)
        print(err)

        assert os.path.exists(lca_db)

        assert "** assuming column 'MAGs' is identifiers in spreadsheet" in err
        assert "** assuming column 'Domain' is superkingdom in spreadsheet" in err
        assert '1 identifiers used out of 1 distinct identifiers in spreadsheet.' in err

        cmd = ['lca', 'classify', '--db', lca_db, '--query', input_sig]
        status, out, err = utils.runscript('sourmash', cmd)

        print(cmd)
        print(out)
        print(err)

        assert 'ID,status,superkingdom,phylum,class,order,family,genus,species' in out
        assert 'TARA_ASE_MAG_00031,found,Bacteria,Proteobacteria,Gammaproteobacteria,Alteromonadales,Alteromonadaceae,,,\r\n' in out
        assert 'classified 1 signatures total' in err
        assert 'loaded 1 LCA databases' in err


def test_index_and_classify_internal_unassigned_multi():
    with utils.TempDirectory() as location:
        taxcsv = utils.get_test_data('lca/delmont-6.csv')
        input_sig1 = utils.get_test_data('lca/TARA_ASE_MAG_00031.sig')
        input_sig2 = utils.get_test_data('lca/TARA_PSW_MAG_00136.sig')
        lca_db = os.path.join(location, 'delmont-1.lca.json')

        cmd = ['lca', 'index', taxcsv, lca_db, input_sig1, input_sig2]
        status, out, err = utils.runscript('sourmash', cmd)

        print(cmd)
        print(out)
        print(err)

        assert os.path.exists(lca_db)

        assert "** assuming column 'MAGs' is identifiers in spreadsheet" in err
        assert "** assuming column 'Domain' is superkingdom in spreadsheet" in err
        assert '2 identifiers used out of 2 distinct identifiers in spreadsheet.' in err

        # classify input_sig1
        cmd = ['lca', 'classify', '--db', lca_db, '--query', input_sig1]
        status, out, err = utils.runscript('sourmash', cmd)

        print(cmd)
        print(out)
        print(err)

        assert 'ID,status,superkingdom,phylum,class,order,family,genus,species' in out
        assert 'TARA_ASE_MAG_00031,found,Bacteria,Proteobacteria,unassigned,unassigned,Alteromonadaceae,,,\r\n' in out
        assert 'classified 1 signatures total' in err
        assert 'loaded 1 LCA databases' in err

        # classify input_sig2
        cmd = ['lca', 'classify', '--db', lca_db, '--query', input_sig2]
        status, out, err = utils.runscript('sourmash', cmd)

        print(cmd)
        print(out)
        print(err)

        assert 'ID,status,superkingdom,phylum,class,order,family,genus,species' in out
        assert 'TARA_PSW_MAG_00136,found,Eukaryota,Chlorophyta,Prasinophyceae,unassigned,unassigned,Ostreococcus,,\r\n' in out
        assert 'classified 1 signatures total' in err
        assert 'loaded 1 LCA databases' in err


def test_multi_db_classify():
    with utils.TempDirectory() as location:
        db1 = utils.get_test_data('lca/delmont-1.lca.json')
        db2 = utils.get_test_data('lca/delmont-2.lca.json')
        input_sig = utils.get_test_data('lca/TARA_ASE_MAG_00031.sig')

        cmd = ['lca', 'classify', '--db', db1, db2, '--query', input_sig]
        status, out, err = utils.runscript('sourmash', cmd)

        print(cmd)
        print(out)
        print(err)

        assert 'ID,status,superkingdom,phylum,class,order,family,genus,species' in out
        assert 'TARA_ASE_MAG_00031,found,Bacteria,Proteobacteria,Gammaproteobacteria,Alteromonadales,,,,' in out
        assert 'classified 1 signatures total' in err
        assert 'loaded 2 LCA databases' in err


def test_classify_unknown_hashes():
    with utils.TempDirectory() as location:
        taxcsv = utils.get_test_data('lca-root/tax.csv')
        input_sig1 = utils.get_test_data('lca-root/TARA_MED_MAG_00029.fa.sig')
        input_sig2 = utils.get_test_data('lca-root/TOBG_MED-875.fna.gz.sig')
        lca_db = os.path.join(location, 'lca-root.lca.json')

        cmd = ['lca', 'index', taxcsv, lca_db, input_sig2]
        status, out, err = utils.runscript('sourmash', cmd)

        print(cmd)
        print(out)
        print(err)

        assert os.path.exists(lca_db)

        assert '1 identifiers used out of 2 distinct identifiers in spreadsheet.' in err

        cmd = ['lca', 'classify', '--db', lca_db, '--query', input_sig1]
        status, out, err = utils.runscript('sourmash', cmd)

        print(cmd)
        print(out)
        print(err)

        assert '(root)' not in out
        assert 'TARA_MED_MAG_00029,found,Archaea,Euryarcheoata,unassigned,unassigned,novelFamily_I' in out


def test_single_summarize():
    with utils.TempDirectory() as location:
        db1 = utils.get_test_data('lca/delmont-1.lca.json')
        input_sig = utils.get_test_data('lca/TARA_ASE_MAG_00031.sig')
        in_dir = os.path.join(location, 'sigs')
        os.mkdir(in_dir)
        shutil.copyfile(input_sig, os.path.join(in_dir, 'q.sig'))

        cmd = ['lca', 'summarize', '--db', db1, '--query', input_sig]
        status, out, err = utils.runscript('sourmash', cmd)

        print(cmd)
        print(out)
        print(err)

        assert 'loaded 1 signatures from 1 files total.' in err
        assert '100.0%   200   Bacteria;Proteobacteria;Gammaproteobacteria;Alteromonadales' in out


def test_single_summarize_singleton():
    with utils.TempDirectory() as location:
        db1 = utils.get_test_data('lca/delmont-1.lca.json')
        input_sig = utils.get_test_data('lca/TARA_ASE_MAG_00031.sig')
        in_dir = os.path.join(location, 'sigs')
        os.mkdir(in_dir)
        shutil.copyfile(input_sig, os.path.join(in_dir, 'q.sig'))

        cmd = ['lca', 'summarize', '--db', db1, '--query', input_sig,
               '--singleton']
        status, out, err = utils.runscript('sourmash', cmd)

        print(cmd)
        print(out)
        print(err)

        assert 'loaded 1 signatures from 1 files total.' in err
        assert '100.0%   200   Bacteria;Proteobacteria;Gammaproteobacteria;Alteromonadales' in out
        # --singleton adds info about signature filename, md5, and signature name
        assert 'test-data/lca/TARA_ASE_MAG_00031.sig:5b438c6c TARA_ASE_MAG_00031' in out


def test_single_summarize_to_output():
    with utils.TempDirectory() as location:
        db1 = utils.get_test_data('lca/delmont-1.lca.json')
        input_sig = utils.get_test_data('lca/TARA_ASE_MAG_00031.sig')
        in_dir = os.path.join(location, 'sigs')
        os.mkdir(in_dir)
        shutil.copyfile(input_sig, os.path.join(in_dir, 'q.sig'))

        cmd = ['lca', 'summarize', '--db', db1, '--query', input_sig,
               '-o', os.path.join(location, 'output.txt')]
        status, out, err = utils.runscript('sourmash', cmd)

        print(cmd)
        print(out)
        print(err)

        outdata = open(os.path.join(location, 'output.txt'), 'rt').read()

        assert 'loaded 1 signatures from 1 files total.' in err
        assert '200,Bacteria,Proteobacteria,Gammaproteobacteria' in outdata


def test_single_summarize_scaled():
    with utils.TempDirectory() as location:
        db1 = utils.get_test_data('lca/delmont-1.lca.json')
        input_sig = utils.get_test_data('lca/TARA_ASE_MAG_00031.sig')
        in_dir = os.path.join(location, 'sigs')
        os.mkdir(in_dir)
        shutil.copyfile(input_sig, os.path.join(in_dir, 'q.sig'))

        cmd = ['lca', 'summarize', '--db', db1, '--query', input_sig,
               '--scaled', '100000']
        status, out, err = utils.runscript('sourmash', cmd)

        print(cmd)
        print(out)
        print(err)

        assert 'loaded 1 signatures from 1 files total.' in err
        assert '100.0%    27   Bacteria;Proteobacteria;Gammaproteobacteria;Alteromonadales'


def test_multi_summarize_with_unassigned():
    with utils.TempDirectory() as location:
        taxcsv = utils.get_test_data('lca/delmont-6.csv')
        input_sig1 = utils.get_test_data('lca/TARA_ASE_MAG_00031.sig')
        input_sig2 = utils.get_test_data('lca/TARA_PSW_MAG_00136.sig')
        lca_db = os.path.join(location, 'delmont-1.lca.json')

        cmd = ['lca', 'index', taxcsv, lca_db, input_sig1, input_sig2]
        status, out, err = utils.runscript('sourmash', cmd)

        print(cmd)
        print(out)
        print(err)

        assert os.path.exists(lca_db)

        assert "** assuming column 'MAGs' is identifiers in spreadsheet" in err
        assert "** assuming column 'Domain' is superkingdom in spreadsheet" in err
        assert '2 identifiers used out of 2 distinct identifiers in spreadsheet.' in err

        cmd = ['lca', 'summarize', '--db', lca_db, '--query', input_sig1,
               input_sig2]
        status, out, err = utils.runscript('sourmash', cmd)

        print(cmd)
        print(out)
        print(err)

        assert 'loaded 2 signatures from 2 files total.' in err

        out_lines = out.splitlines()
        out_lines.remove('14.0%   200   Bacteria')
        out_lines.remove('14.0%   200   Bacteria;Proteobacteria;unassigned;unassigned')
        out_lines.remove('86.0%  1231   Eukaryota;Chlorophyta')
        out_lines.remove('86.0%  1231   Eukaryota')
        out_lines.remove('14.0%   200   Bacteria;Proteobacteria')
        out_lines.remove('14.0%   200   Bacteria;Proteobacteria;unassigned')
        out_lines.remove('86.0%  1231   Eukaryota;Chlorophyta;Prasinophyceae')
        out_lines.remove('14.0%   200   Bacteria;Proteobacteria;unassigned;unassigned;Alteromonadaceae')
        out_lines.remove('86.0%  1231   Eukaryota;Chlorophyta;Prasinophyceae;unassigned;unassigned')
        out_lines.remove('86.0%  1231   Eukaryota;Chlorophyta;Prasinophyceae;unassigned')
        out_lines.remove('86.0%  1231   Eukaryota;Chlorophyta;Prasinophyceae;unassigned;unassigned;Ostreococcus')
        assert not out_lines


def test_multi_summarize_with_unassigned_singleton():
    with utils.TempDirectory() as location:
        taxcsv = utils.get_test_data('lca/delmont-6.csv')
        input_sig1 = utils.get_test_data('lca/TARA_ASE_MAG_00031.sig')
        input_sig2 = utils.get_test_data('lca/TARA_PSW_MAG_00136.sig')
        lca_db = os.path.join(location, 'delmont-1.lca.json')

        cmd = ['lca', 'index', taxcsv, lca_db, input_sig1, input_sig2]
        status, out, err = utils.runscript('sourmash', cmd)

        print(cmd)
        print(out)
        print(err)

        assert os.path.exists(lca_db)

        assert "** assuming column 'MAGs' is identifiers in spreadsheet" in err
        assert "** assuming column 'Domain' is superkingdom in spreadsheet" in err
        assert '2 identifiers used out of 2 distinct identifiers in spreadsheet.' in err

        cmd = ['lca', 'summarize', '--db', lca_db, '--query', input_sig1,
               input_sig2, '--singleton']
        status, out, err = utils.runscript('sourmash', cmd)

        print(cmd)
        print(out)
        print(err)

        assert 'loaded 2 signatures from 2 files total.' in err

        out_lines = out.splitlines()
        def remove_line_startswith(x, check=None):
           for line in out_lines:
               if line.startswith(x):
                   out_lines.remove(line)
                   if check:
                       # make sure the check value is in there
                       assert check in line
                   return line
           assert 0, "couldn't find {}".format(x)

        # note, proportions/percentages are now per-file
        remove_line_startswith('100.0%   200   Bacteria ', 'TARA_ASE_MAG_00031.sig:5b438c6c')
        remove_line_startswith('100.0%   200   Bacteria;Proteobacteria;unassigned;unassigned ')
        remove_line_startswith('100.0%  1231   Eukaryota;Chlorophyta ')
        remove_line_startswith('100.0%  1231   Eukaryota ', 'TARA_PSW_MAG_00136.sig:db50b713')
        remove_line_startswith('100.0%   200   Bacteria;Proteobacteria ')
        remove_line_startswith('100.0%   200   Bacteria;Proteobacteria;unassigned ')
        remove_line_startswith('100.0%  1231   Eukaryota;Chlorophyta;Prasinophyceae ')
        remove_line_startswith('100.0%   200   Bacteria;Proteobacteria;unassigned;unassigned;Alteromonadaceae ')
        remove_line_startswith('100.0%  1231   Eukaryota;Chlorophyta;Prasinophyceae;unassigned;unassigned ')
        remove_line_startswith('100.0%  1231   Eukaryota;Chlorophyta;Prasinophyceae;unassigned ')
        remove_line_startswith('100.0%  1231   Eukaryota;Chlorophyta;Prasinophyceae;unassigned;unassigned;Ostreococcus ')
        assert not out_lines


def test_summarize_to_root():
    with utils.TempDirectory() as location:
        taxcsv = utils.get_test_data('lca-root/tax.csv')
        input_sig1 = utils.get_test_data('lca-root/TARA_MED_MAG_00029.fa.sig')
        input_sig2 = utils.get_test_data('lca-root/TOBG_MED-875.fna.gz.sig')
        lca_db = os.path.join(location, 'lca-root.lca.json')

        cmd = ['lca', 'index', taxcsv, lca_db, input_sig1, input_sig2]
        status, out, err = utils.runscript('sourmash', cmd)

        print(cmd)
        print(out)
        print(err)

        assert os.path.exists(lca_db)

        assert '2 identifiers used out of 2 distinct identifiers in spreadsheet.' in err

        cmd = ['lca', 'summarize', '--db', lca_db, '--query', input_sig2]
        status, out, err = utils.runscript('sourmash', cmd)

        print(cmd)
        print(out)
        print(err)

        assert '78.6%    99   Archaea' in out
        assert '21.4%    27   (root)' in out


def test_summarize_unknown_hashes():
    with utils.TempDirectory() as location:
        taxcsv = utils.get_test_data('lca-root/tax.csv')
        input_sig1 = utils.get_test_data('lca-root/TARA_MED_MAG_00029.fa.sig')
        input_sig2 = utils.get_test_data('lca-root/TOBG_MED-875.fna.gz.sig')
        lca_db = os.path.join(location, 'lca-root.lca.json')

        cmd = ['lca', 'index', taxcsv, lca_db, input_sig2]
        status, out, err = utils.runscript('sourmash', cmd)

        print(cmd)
        print(out)
        print(err)

        assert os.path.exists(lca_db)

        assert '1 identifiers used out of 2 distinct identifiers in spreadsheet.' in err

        cmd = ['lca', 'summarize', '--db', lca_db, '--query', input_sig1]
        status, out, err = utils.runscript('sourmash', cmd)

        print(cmd)
        print(out)
        print(err)

        assert '(root)' not in out
        assert '11.5%    27   Archaea;Euryarcheoata;unassigned;unassigned;novelFamily_I' in out


def test_rankinfo_on_multi():
    with utils.TempDirectory() as location:
        db1 = utils.get_test_data('lca/dir1.lca.json')
        db2 = utils.get_test_data('lca/dir2.lca.json')

        cmd = ['lca', 'rankinfo', db1, db2]
        status, out, err = utils.runscript('sourmash', cmd)

        print(cmd)
        print(out)
        print(err)

        lines = out.splitlines()
        lines.remove('superkingdom: 0 (0.0%)')
        lines.remove('phylum: 464 (12.8%)')
        lines.remove('class: 533 (14.7%)')
        lines.remove('order: 1050 (29.0%)')
        lines.remove('family: 695 (19.2%)')
        lines.remove('genus: 681 (18.8%)')
        lines.remove('species: 200 (5.5%)')
        lines.remove('strain: 0 (0.0%)')

        assert not lines


def test_rankinfo_on_single():
    with utils.TempDirectory() as location:
        db1 = utils.get_test_data('lca/both.lca.json')

        cmd = ['lca', 'rankinfo', db1]
        status, out, err = utils.runscript('sourmash', cmd)

        print(cmd)
        print(out)
        print(err)

        lines = out.splitlines()
        lines.remove('superkingdom: 0 (0.0%)')
        lines.remove('phylum: 464 (12.8%)')
        lines.remove('class: 533 (14.7%)')
        lines.remove('order: 1050 (29.0%)')
        lines.remove('family: 695 (19.2%)')
        lines.remove('genus: 681 (18.8%)')
        lines.remove('species: 200 (5.5%)')
        lines.remove('strain: 0 (0.0%)')

        assert not lines


def test_rankinfo_no_tax():
    with utils.TempDirectory() as location:
        # note: TARA_PSW_MAG_00136 is _not_ in delmont-1.csv.
        taxcsv = utils.get_test_data('lca/delmont-1.csv')
        input_sig = utils.get_test_data('lca/TARA_PSW_MAG_00136.sig')
        lca_db = os.path.join(location, 'delmont-1.lca.json')

        cmd = ['lca', 'index', taxcsv, lca_db, input_sig]
        status, out, err = utils.runscript('sourmash', cmd)

        print(cmd)
        print(out)
        print(err)

        assert os.path.exists(lca_db)

        assert "** assuming column 'MAGs' is identifiers in spreadsheet" in err
        assert "** assuming column 'Domain' is superkingdom in spreadsheet" in err
        assert '0 identifiers used out of 1 distinct identifiers in spreadsheet.' in err

        cmd = ['lca', 'rankinfo', lca_db]
        status, out, err = utils.runscript('sourmash', cmd)


def test_rankinfo_with_min():
    with utils.TempDirectory() as location:
        db1 = utils.get_test_data('lca/dir1.lca.json')
        db2 = utils.get_test_data('lca/dir2.lca.json')

        cmd = ['lca', 'rankinfo', db1, db2, '--minimum-num', '1']
        status, out, err = utils.runscript('sourmash', cmd)

        print(cmd)
        print(out)
        print(err)

        lines = out.splitlines()
        lines.remove('superkingdom: 0 (0.0%)')
        lines.remove('phylum: 464 (12.8%)')
        lines.remove('class: 533 (14.7%)')
        lines.remove('order: 1050 (29.0%)')
        lines.remove('family: 695 (19.2%)')
        lines.remove('genus: 681 (18.8%)')
        lines.remove('species: 200 (5.5%)')
        lines.remove('strain: 0 (0.0%)')

        assert not lines


def test_compare_csv():
    with utils.TempDirectory() as location:
        a = utils.get_test_data('lca/classify-by-both.csv')
        b = utils.get_test_data('lca/tara-delmont-SuppTable3.csv')

        cmd = ['lca', 'compare_csv', a, b, '-f']
        status, out, err = utils.runscript('sourmash', cmd)

        print(cmd)
        print(out)
        print(err)

        assert 'loaded 106 distinct lineages, 957 rows' in err
        assert 'missing 937 assignments in classify spreadsheet.' in err
        assert '20 total assignments, 0 differ between spreadsheets.' in err


def test_compare_csv_real():
    with utils.TempDirectory() as location:
        a = utils.get_test_data('lca/tully-genome-sigs.classify.csv')
        b = utils.get_test_data('lca/tully-query.delmont-db.sigs.classify.csv')

        cmd = ['lca', 'compare_csv', a, b, '--start-column=3', '-f']
        status, out, err = utils.runscript('sourmash', cmd)

        print(cmd)
        print(out)
        print(err)

        assert 'loaded 87 distinct lineages, 2631 rows' in err
        assert 'missing 71 assignments in classify spreadsheet.' in err
        assert 'missing 1380 assignments in custom spreadsheet.' in err
        assert '(these will not be evaluated any further)' in err
        assert '987 total assignments, 889 differ between spreadsheets.' in err
        assert '296 are compatible (one lineage is ancestor of another.' in err
        assert '593 are incompatible (there is a disagreement in the trees).' in err
        assert '164 incompatible at rank superkingdom' in err
        assert '255 incompatible at rank phylum' in err
        assert '107 incompatible at rank class' in err
        assert '54 incompatible at rank order' in err
        assert '13 incompatible at rank family' in err
        assert '0 incompatible at rank genus' in err
        assert '0 incompatible at rank species' in err


def test_single_gather():
    with utils.TempDirectory() as location:
        db1 = utils.get_test_data('lca/delmont-1.lca.json')
        input_sig = utils.get_test_data('lca/TARA_ASE_MAG_00031.sig')
        in_dir = os.path.join(location, 'sigs')
        os.mkdir(in_dir)
        shutil.copyfile(input_sig, os.path.join(in_dir, 'q.sig'))

        cmd = ['lca', 'gather', input_sig, db1]
        status, out, err = utils.runscript('sourmash', cmd)

        print(cmd)
        print(out)
        print(err)

        assert '2.0 Mbp     100.0%  100.0%      Alteromonas_macleodii' in out
        assert 'Query is completely assigned.'


def test_gather_unknown_hashes():
    with utils.TempDirectory() as location:
        taxcsv = utils.get_test_data('lca-root/tax.csv')
        input_sig1 = utils.get_test_data('lca-root/TARA_MED_MAG_00029.fa.sig')
        input_sig2 = utils.get_test_data('lca-root/TOBG_MED-875.fna.gz.sig')
        lca_db = os.path.join(location, 'lca-root.lca.json')

        cmd = ['lca', 'index', taxcsv, lca_db, input_sig2]
        status, out, err = utils.runscript('sourmash', cmd)

        print(cmd)
        print(out)
        print(err)

        assert os.path.exists(lca_db)

        assert '1 identifiers used out of 2 distinct identifiers in spreadsheet.' in err

        cmd = ['lca', 'gather', input_sig1, lca_db]
        status, out, err = utils.runscript('sourmash', cmd)

        print(cmd)
        print(out)
        print(err)

        assert '270.0 kbp    11.5%   21.4%      Archaea; family novelFamily_I' in out
        assert '88.5% (2.1 Mbp) of hashes have no assignment.' in out


def test_gather_combined_results():
    with utils.TempDirectory() as location:
        query_sig = utils.get_test_data('47+63.fa.sig')
        lca_db = utils.get_test_data('lca/47+63.lca.json')

        cmd = ['lca', 'gather', query_sig, lca_db, '-o', 'matches.csv']
        status, out, err = utils.runscript('sourmash', cmd,
                                           in_directory=location)

        print(cmd)
        print(out)
        print(err)

        assert '5.5 Mbp      69.4%  100.0%      Shewanella baltica OS223' in out
        assert '2.4 Mbp      30.6%   47.1%      Shewanella baltica OS185' in out


def test_gather_equiv_results():
    with utils.TempDirectory() as location:
        query_sig = utils.get_test_data('47+63-intersect.fa.sig')
        lca_db = utils.get_test_data('lca/47+63.lca.json')

        cmd = ['lca', 'gather', query_sig, lca_db, '-o', 'matches.csv']
        status, out, err = utils.runscript('sourmash', cmd,
                                           in_directory=location)

        print(cmd)
        print(out)
        print(err)

        assert '2.7 Mbp     100.0%' in out
        assert 'Shewanella baltica' in out
        assert '(** 1 equal matches)' in out
        assert ('OS223' in out) or ('OS185' in out)

        assert os.path.exists(lca_db)

        r = csv.DictReader(open(os.path.join(location, 'matches.csv')))
        row = next(r)
        assert row['n_equal_matches'] == '1'


def test_gather_old_lca_db():
    with utils.TempDirectory() as location:
        query_sig = utils.get_test_data('47+63.fa.sig')
        lca_db = utils.get_test_data('lca/old-db-format-1.json')

        cmd = ['lca', 'gather', query_sig, lca_db]
        status, out, err = utils.runscript('sourmash', cmd,
                                           in_directory=location,
                                           fail_ok=True)

        print(cmd)
        print(out)
        print(err)
        assert 'Error! This is an old-style LCA DB.' in err
        assert status != 0


@utils.in_tempdir
def test_incompat_lca_db_scaled(c):
    # create a database with scaled of 10000
    testdata1 = utils.get_test_data('lca/TARA_ASE_MAG_00031.fa.gz')
    c.run_sourmash('compute', '-k', '25', '--scaled', '10000', testdata1,
                   '-o', 'test_db.sig')
    print(c)

    c.run_sourmash('lca', 'index', utils.get_test_data('lca/delmont-1.csv',),
                   'test.lca.json', 'test_db.sig',
                    '-k', '25', '--scaled', '10000')
    print(c)

    # next, create a query sig with scaled of 100000
    testdata1 = utils.get_test_data('lca/TARA_ASE_MAG_00031.fa.gz')
    c.run_sourmash('compute', '-k', '25', '--scaled', '100000', testdata1,
                   '-o', 'test_query.sig')
    print(c)

    with pytest.raises(ValueError) as e:
        c.run_sourmash('lca', 'gather', 'test_query.sig', 'test.lca.json')
        print(c)

    assert 'new scaled 10000 is lower than current sample scaled 10000' in str(e.value)


@utils.in_tempdir
def test_incompat_lca_db_ksize(c):
    # create a database with ksize of 25
    testdata1 = utils.get_test_data('lca/TARA_ASE_MAG_00031.fa.gz')
    c.run_sourmash('compute', '-k', '25', '--scaled', '1000', testdata1,
                   '-o', 'test_db.sig')
    print(c)

    c.run_sourmash('lca', 'index', utils.get_test_data('lca/delmont-1.csv',),
                   'test.lca.json', 'test_db.sig',
                    '-k', '25', '--scaled', '10000')
    print(c)

    # this should fail: the LCA database has ksize 25, and the query sig has
    # no compatible ksizes.
    with pytest.raises(ValueError) as e:
        c.run_sourmash('lca', 'gather', utils.get_test_data('lca/TARA_ASE_MAG_00031.sig'), 'test.lca.json')

    assert '0 signatures matching ksize and molecule type;' in str(e.value)


@utils.in_tempdir
def test_lca_index_empty(c):
    # test lca index with an empty taxonomy CSV, followed by a load & gather.
    sig2file = utils.get_test_data('2.fa.sig')
    sig47file = utils.get_test_data('47.fa.sig')
    sig63file = utils.get_test_data('63.fa.sig')

    sig63 = load_one_signature(sig63file, ksize=31)

    # create an empty spreadsheet
    with open(c.output('empty.csv'), 'wt') as fp:
        fp.write('accession,superkingdom,phylum,class,order,family,genus,species,strain')

    # index!
    c.run_sourmash('lca', 'index', 'empty.csv', 'xxx.lca.json',
                   sig2file, sig47file, sig63file, '--scaled', '1000')

    # can we load and search?
    lca_db_filename = c.output('xxx.lca.json')
    db, ksize, scaled = lca_utils.load_single_database(lca_db_filename)

    results = db.gather(sig63)
    assert len(results) == 1
    containment, match_sig, name = results[0]
    assert containment == 1.0
    assert match_sig.minhash == sig63.minhash
    assert name == lca_db_filename


def test_lca_gather_threshold_1():
    # test gather() method, in some detail; see same tests for sbt.
    sig2file = utils.get_test_data('2.fa.sig')
    sig47file = utils.get_test_data('47.fa.sig')
    sig63file = utils.get_test_data('63.fa.sig')

    sig2 = load_one_signature(sig2file, ksize=31)
    sig47 = load_one_signature(sig47file, ksize=31)
    sig63 = load_one_signature(sig63file, ksize=31)

    # construct LCA Database
    db = sourmash.lca.LCA_Database(ksize=31, scaled=1000)
    db.insert(sig2)
    db.insert(sig47)
    db.insert(sig63)

    # now construct query signatures with specific numbers of hashes --
    # note, these signatures all have scaled=1000.

    mins = list(sorted(sig2.minhash.get_mins()))
    new_mh = sig2.minhash.copy_and_clear()

    # query with empty hashes
    assert not new_mh
    assert not db.gather(SourmashSignature(new_mh))

    # add one hash
    new_mh.add_hash(mins.pop())
    assert len(new_mh) == 1

    results = db.gather(SourmashSignature(new_mh))
    assert len(results) == 1
    containment, match_sig, name = results[0]
    assert containment == 1.0
    assert match_sig.minhash == sig2.minhash
    assert name == None

    # check with a threshold -> should be no results.
    results = db.gather(SourmashSignature(new_mh), threshold_bp=5000)
    assert not results

    # add three more hashes => length of 4
    new_mh.add_hash(mins.pop())
    new_mh.add_hash(mins.pop())
    new_mh.add_hash(mins.pop())
    assert len(new_mh) == 4

    results = db.gather(SourmashSignature(new_mh))
    assert len(results) == 1
    containment, match_sig, name = results[0]
    assert containment == 1.0
    assert match_sig.minhash == sig2.minhash
    assert name == None

    # check with a too-high threshold -> should be no results.
    results = db.gather(SourmashSignature(new_mh), threshold_bp=5000)
    assert not results


def test_lca_gather_threshold_5():
    # test gather() method, in some detail; see same tests for sbt.
    sig2file = utils.get_test_data('2.fa.sig')
    sig47file = utils.get_test_data('47.fa.sig')
    sig63file = utils.get_test_data('63.fa.sig')

    sig2 = load_one_signature(sig2file, ksize=31)
    sig47 = load_one_signature(sig47file, ksize=31)
    sig63 = load_one_signature(sig63file, ksize=31)

    # construct LCA Database
    db = sourmash.lca.LCA_Database(ksize=31, scaled=1000)
    db.insert(sig2)
    db.insert(sig47)
    db.insert(sig63)

    # now construct query signatures with specific numbers of hashes --
    # note, these signatures both have scaled=1000.

    mins = list(sorted(sig2.minhash.get_mins()))
    new_mh = sig2.minhash.copy_and_clear()

    # add five hashes
    for i in range(5):
        new_mh.add_hash(mins.pop())
        new_mh.add_hash(mins.pop())
        new_mh.add_hash(mins.pop())
        new_mh.add_hash(mins.pop())
        new_mh.add_hash(mins.pop())

    # should get a result with no threshold (any match at all is returned)
    results = db.gather(SourmashSignature(new_mh))
    assert len(results) == 1
    containment, match_sig, name = results[0]
    assert containment == 1.0
    assert match_sig.minhash == sig2.minhash
    assert name == None

    # now, check with a threshold_bp that should be meet-able.
    results = db.gather(SourmashSignature(new_mh), threshold_bp=5000)
    assert len(results) == 1
    containment, match_sig, name = results[0]
    assert containment == 1.0
    assert match_sig.minhash == sig2.minhash
    assert name == None


def test_gather_multiple_return():
    sig2file = utils.get_test_data('2.fa.sig')
    sig47file = utils.get_test_data('47.fa.sig')
    sig63file = utils.get_test_data('63.fa.sig')

    sig2 = load_one_signature(sig2file, ksize=31)
    sig47 = load_one_signature(sig47file, ksize=31)
    sig63 = load_one_signature(sig63file, ksize=31)

    # construct LCA Database
    db = sourmash.lca.LCA_Database(ksize=31, scaled=1000)
    db.insert(sig2)
    db.insert(sig47)
    db.insert(sig63)

    # now, run gather. how many results do we get, and are they in the
    # right order?
    results = db.gather(sig63)
    print(len(results))
    assert len(results) == 1
    assert results[0][0] == 1.0


def test_lca_db_protein_build():
    # test programmatic creation of LCA database with protein sigs in it
    sigfile1 = utils.get_test_data('prot/protein/GCA_001593925.1_ASM159392v1_protein.faa.gz.sig')
    sigfile2 = utils.get_test_data('prot/protein/GCA_001593935.1_ASM159393v1_protein.faa.gz.sig')

    sig1 = sourmash.load_one_signature(sigfile1)
    sig2 = sourmash.load_one_signature(sigfile2)
    
<<<<<<< HEAD
    db = sourmash.lca.LCA_Database(ksize=19, scaled=100, moltype='protein')
=======
    db = sourmash.lca.LCA_Database(ksize=57, scaled=100, moltype='protein')
>>>>>>> 8503b107
    assert db.insert(sig1)
    assert db.insert(sig2)

    # check reconstruction --
    mh_list = [ x.minhash for x in db.signatures() ]
    assert len(mh_list) == 2
    assert sig1.minhash in mh_list
    assert sig2.minhash in mh_list

    # and search, gather
    results = db.search(sig1, threshold=0.0)
    assert len(results) == 2

    results = db.gather(sig2)
    assert results[0][0] == 1.0


@utils.in_tempdir
def test_lca_db_protein_save_load(c):
    # test save/load of programmatically created db with protein sigs in it
    sigfile1 = utils.get_test_data('prot/protein/GCA_001593925.1_ASM159392v1_protein.faa.gz.sig')
    sigfile2 = utils.get_test_data('prot/protein/GCA_001593935.1_ASM159393v1_protein.faa.gz.sig')

    sig1 = sourmash.load_one_signature(sigfile1)
    sig2 = sourmash.load_one_signature(sigfile2)
    
<<<<<<< HEAD
    db = sourmash.lca.LCA_Database(ksize=19, scaled=100, moltype='protein')
=======
    db = sourmash.lca.LCA_Database(ksize=57, scaled=100, moltype='protein')
>>>>>>> 8503b107
    assert db.insert(sig1)
    assert db.insert(sig2)

    db.save(c.output('xxx.lca.json'))
    del db

    x = sourmash.lca.lca_db.load_single_database(c.output('xxx.lca.json'))
    db2 = x[0]
    assert db2.moltype == 'protein'

    # check reconstruction --
    mh_list = [ x.minhash for x in db2.signatures() ]
    assert len(mh_list) == 2
    assert sig1.minhash in mh_list
    assert sig2.minhash in mh_list

    # and search, gather
    results = db2.search(sig1, threshold=0.0)
    assert len(results) == 2

    results = db2.gather(sig2)
    assert results[0][0] == 1.0


@utils.in_tempdir
def test_lca_db_protein_command_index(c):
    # test command-line creation of LCA database with protein sigs
    sigfile1 = utils.get_test_data('prot/protein/GCA_001593925.1_ASM159392v1_protein.faa.gz.sig')
    sigfile2 = utils.get_test_data('prot/protein/GCA_001593935.1_ASM159393v1_protein.faa.gz.sig')
    lineages = utils.get_test_data('prot/gtdb-subset-lineages.csv')

    db_out = c.output('protein.lca.json')

    c.run_sourmash('lca', 'index', lineages, db_out, sigfile1, sigfile2,
                   '-C', '3', '--split-identifiers', '--require-taxonomy',
<<<<<<< HEAD
                   '--scaled', '100', '-k', '19', '--protein')
=======
                   '--scaled', '100', '-k', '57', '--protein')
>>>>>>> 8503b107

    x = sourmash.lca.lca_db.load_single_database(db_out)
    db2 = x[0]
    assert db2.moltype == 'protein'

    sig1 = sourmash.load_one_signature(sigfile1)
    sig2 = sourmash.load_one_signature(sigfile2)

    # check reconstruction --
    mh_list = [ x.minhash for x in db2.signatures() ]
    assert len(mh_list) == 2
    assert sig1.minhash in mh_list
    assert sig2.minhash in mh_list

    # and search, gather
    results = db2.search(sig1, threshold=0.0)
    assert len(results) == 2

    results = db2.gather(sig2)
    assert results[0][0] == 1.0


@utils.in_thisdir
def test_lca_db_protein_command_search(c):
    # test command-line search/gather of LCA database with protein sigs
    # (LCA database created as above)
    sigfile1 = utils.get_test_data('prot/protein/GCA_001593925.1_ASM159392v1_protein.faa.gz.sig')
    db_out = utils.get_test_data('prot/protein.lca.json.gz')

    c.run_sourmash('search', sigfile1, db_out, '--threshold', '0.0')
    assert '2 matches:' in c.last_result.out

    c.run_sourmash('gather', sigfile1, db_out)
    assert 'found 1 matches total' in c.last_result.out
    assert 'the recovered matches hit 100.0% of the query' in c.last_result.out


def test_lca_db_hp_build():
    # test programmatic creation of LCA database with hp sigs in it
    sigfile1 = utils.get_test_data('prot/hp/GCA_001593925.1_ASM159392v1_protein.faa.gz.sig')
    sigfile2 = utils.get_test_data('prot/hp/GCA_001593935.1_ASM159393v1_protein.faa.gz.sig')

    sig1 = sourmash.load_one_signature(sigfile1)
    sig2 = sourmash.load_one_signature(sigfile2)
    
<<<<<<< HEAD
    db = sourmash.lca.LCA_Database(ksize=19, scaled=1, moltype='hp')
=======
    db = sourmash.lca.LCA_Database(ksize=57, scaled=100, moltype='hp')
>>>>>>> 8503b107
    assert db.insert(sig1)
    assert db.insert(sig2)

    # check reconstruction --
    mh_list = [ x.minhash for x in db.signatures() ]
    assert len(mh_list) == 2
    assert sig1.minhash in mh_list
    assert sig2.minhash in mh_list

    # and search, gather
    results = db.search(sig1, threshold=0.0)
    assert len(results) == 2

    results = db.gather(sig2)
    assert results[0][0] == 1.0


@utils.in_tempdir
def test_lca_db_hp_save_load(c):
    # test save/load of programmatically created db with hp sigs in it
    sigfile1 = utils.get_test_data('prot/hp/GCA_001593925.1_ASM159392v1_protein.faa.gz.sig')
    sigfile2 = utils.get_test_data('prot/hp/GCA_001593935.1_ASM159393v1_protein.faa.gz.sig')

    sig1 = sourmash.load_one_signature(sigfile1)
    sig2 = sourmash.load_one_signature(sigfile2)
    
<<<<<<< HEAD
    db = sourmash.lca.LCA_Database(ksize=19, scaled=1, moltype='hp')
=======
    db = sourmash.lca.LCA_Database(ksize=57, scaled=100, moltype='hp')
>>>>>>> 8503b107
    assert db.insert(sig1)
    assert db.insert(sig2)

    db.save(c.output('xxx.lca.json'))
    del db

    x = sourmash.lca.lca_db.load_single_database(c.output('xxx.lca.json'))
    db2 = x[0]
    assert db2.moltype == 'hp'

    # check reconstruction --
    mh_list = [ x.minhash for x in db2.signatures() ]
    assert len(mh_list) == 2
    assert sig1.minhash in mh_list
    assert sig2.minhash in mh_list

    # and search, gather
    results = db2.search(sig1, threshold=0.0)
    assert len(results) == 2

    results = db2.gather(sig2)
    assert results[0][0] == 1.0


@utils.in_tempdir
def test_lca_db_hp_command_index(c):
    # test command-line creation of LCA database with hp sigs
    sigfile1 = utils.get_test_data('prot/hp/GCA_001593925.1_ASM159392v1_protein.faa.gz.sig')
    sigfile2 = utils.get_test_data('prot/hp/GCA_001593935.1_ASM159393v1_protein.faa.gz.sig')
    lineages = utils.get_test_data('prot/gtdb-subset-lineages.csv')

    db_out = c.output('hp.lca.json')

    c.run_sourmash('lca', 'index', lineages, db_out, sigfile1, sigfile2,
                   '-C', '3', '--split-identifiers', '--require-taxonomy',
<<<<<<< HEAD
                   '--scaled', '1', '-k', '19', '--hp')
=======
                   '--scaled', '100', '-k', '57', '--hp')
>>>>>>> 8503b107

    x = sourmash.lca.lca_db.load_single_database(db_out)
    db2 = x[0]
    assert db2.moltype == 'hp'

    sig1 = sourmash.load_one_signature(sigfile1)
    sig2 = sourmash.load_one_signature(sigfile2)

    # check reconstruction --
    mh_list = [ x.minhash for x in db2.signatures() ]
    assert len(mh_list) == 2
    assert sig1.minhash in mh_list
    assert sig2.minhash in mh_list

    # and search, gather
    results = db2.search(sig1, threshold=0.0)
    assert len(results) == 2

    results = db2.gather(sig2)
    assert results[0][0] == 1.0


@utils.in_thisdir
def test_lca_db_hp_command_search(c):
    # test command-line search/gather of LCA database with hp sigs
    # (LCA database created as above)
    sigfile1 = utils.get_test_data('prot/hp/GCA_001593925.1_ASM159392v1_protein.faa.gz.sig')
    db_out = utils.get_test_data('prot/hp.lca.json.gz')

    c.run_sourmash('search', sigfile1, db_out, '--threshold', '0.0')
    assert '2 matches:' in c.last_result.out

    c.run_sourmash('gather', sigfile1, db_out, '--threshold', '0.0')
    assert 'found 1 matches total' in c.last_result.out
    assert 'the recovered matches hit 100.0% of the query' in c.last_result.out


def test_lca_db_dayhoff_build():
    # test programmatic creation of LCA database with dayhoff sigs in it
    sigfile1 = utils.get_test_data('prot/dayhoff/GCA_001593925.1_ASM159392v1_protein.faa.gz.sig')
    sigfile2 = utils.get_test_data('prot/dayhoff/GCA_001593935.1_ASM159393v1_protein.faa.gz.sig')

    sig1 = sourmash.load_one_signature(sigfile1)
    sig2 = sourmash.load_one_signature(sigfile2)
    
<<<<<<< HEAD
    db = sourmash.lca.LCA_Database(ksize=19, scaled=100, moltype='dayhoff')
=======
    db = sourmash.lca.LCA_Database(ksize=57, scaled=100, moltype='dayhoff')
>>>>>>> 8503b107
    assert db.insert(sig1)
    assert db.insert(sig2)

    # check reconstruction --
    mh_list = [ x.minhash for x in db.signatures() ]
    assert len(mh_list) == 2
    assert sig1.minhash in mh_list
    assert sig2.minhash in mh_list

    # and search, gather
    results = db.search(sig1, threshold=0.0)
    assert len(results) == 2

    results = db.gather(sig2)
    assert results[0][0] == 1.0


@utils.in_tempdir
def test_lca_db_dayhoff_save_load(c):
    # test save/load of programmatically created db with dayhoff sigs in it
    sigfile1 = utils.get_test_data('prot/dayhoff/GCA_001593925.1_ASM159392v1_protein.faa.gz.sig')
    sigfile2 = utils.get_test_data('prot/dayhoff/GCA_001593935.1_ASM159393v1_protein.faa.gz.sig')

    sig1 = sourmash.load_one_signature(sigfile1)
    sig2 = sourmash.load_one_signature(sigfile2)
    
<<<<<<< HEAD
    db = sourmash.lca.LCA_Database(ksize=19, scaled=100, moltype='dayhoff')
=======
    db = sourmash.lca.LCA_Database(ksize=57, scaled=100, moltype='dayhoff')
>>>>>>> 8503b107
    assert db.insert(sig1)
    assert db.insert(sig2)

    db.save(c.output('xxx.lca.json'))
    del db

    x = sourmash.lca.lca_db.load_single_database(c.output('xxx.lca.json'))
    db2 = x[0]
    assert db2.moltype == 'dayhoff'

    # check reconstruction --
    mh_list = [ x.minhash for x in db2.signatures() ]
    assert len(mh_list) == 2
    assert sig1.minhash in mh_list
    assert sig2.minhash in mh_list

    # and search, gather
    results = db2.search(sig1, threshold=0.0)
    assert len(results) == 2

    results = db2.gather(sig2)
    assert results[0][0] == 1.0


@utils.in_tempdir
def test_lca_db_dayhoff_command_index(c):
    # test command-line creation of LCA database with dayhoff sigs
    sigfile1 = utils.get_test_data('prot/dayhoff/GCA_001593925.1_ASM159392v1_protein.faa.gz.sig')
    sigfile2 = utils.get_test_data('prot/dayhoff/GCA_001593935.1_ASM159393v1_protein.faa.gz.sig')
    lineages = utils.get_test_data('prot/gtdb-subset-lineages.csv')

    db_out = c.output('dayhoff.lca.json')

    c.run_sourmash('lca', 'index', lineages, db_out, sigfile1, sigfile2,
                   '-C', '3', '--split-identifiers', '--require-taxonomy',
<<<<<<< HEAD
                   '--scaled', '100', '-k', '19', '--dayhoff')
=======
                   '--scaled', '100', '-k', '57', '--dayhoff')
>>>>>>> 8503b107

    x = sourmash.lca.lca_db.load_single_database(db_out)
    db2 = x[0]
    assert db2.moltype == 'dayhoff'

    sig1 = sourmash.load_one_signature(sigfile1)
    sig2 = sourmash.load_one_signature(sigfile2)

    # check reconstruction --
    mh_list = [ x.minhash for x in db2.signatures() ]
    assert len(mh_list) == 2
    assert sig1.minhash in mh_list
    assert sig2.minhash in mh_list

    # and search, gather
    results = db2.search(sig1, threshold=0.0)
    assert len(results) == 2

    results = db2.gather(sig2)
    assert results[0][0] == 1.0


@utils.in_thisdir
def test_lca_db_dayhoff_command_search(c):
    # test command-line search/gather of LCA database with dayhoff sigs
    # (LCA database created as above)
    sigfile1 = utils.get_test_data('prot/dayhoff/GCA_001593925.1_ASM159392v1_protein.faa.gz.sig')
    db_out = utils.get_test_data('prot/dayhoff.lca.json.gz')

    c.run_sourmash('search', sigfile1, db_out, '--threshold', '0.0')
    assert '2 matches:' in c.last_result.out

    c.run_sourmash('gather', sigfile1, db_out, '--threshold', '0.0')
    assert 'found 1 matches total' in c.last_result.out
    assert 'the recovered matches hit 100.0% of the query' in c.last_result.out<|MERGE_RESOLUTION|>--- conflicted
+++ resolved
@@ -1858,11 +1858,7 @@
     sig1 = sourmash.load_one_signature(sigfile1)
     sig2 = sourmash.load_one_signature(sigfile2)
     
-<<<<<<< HEAD
-    db = sourmash.lca.LCA_Database(ksize=19, scaled=100, moltype='protein')
-=======
     db = sourmash.lca.LCA_Database(ksize=57, scaled=100, moltype='protein')
->>>>>>> 8503b107
     assert db.insert(sig1)
     assert db.insert(sig2)
 
@@ -1889,11 +1885,7 @@
     sig1 = sourmash.load_one_signature(sigfile1)
     sig2 = sourmash.load_one_signature(sigfile2)
     
-<<<<<<< HEAD
-    db = sourmash.lca.LCA_Database(ksize=19, scaled=100, moltype='protein')
-=======
     db = sourmash.lca.LCA_Database(ksize=57, scaled=100, moltype='protein')
->>>>>>> 8503b107
     assert db.insert(sig1)
     assert db.insert(sig2)
 
@@ -1929,11 +1921,7 @@
 
     c.run_sourmash('lca', 'index', lineages, db_out, sigfile1, sigfile2,
                    '-C', '3', '--split-identifiers', '--require-taxonomy',
-<<<<<<< HEAD
-                   '--scaled', '100', '-k', '19', '--protein')
-=======
                    '--scaled', '100', '-k', '57', '--protein')
->>>>>>> 8503b107
 
     x = sourmash.lca.lca_db.load_single_database(db_out)
     db2 = x[0]
@@ -1979,11 +1967,7 @@
     sig1 = sourmash.load_one_signature(sigfile1)
     sig2 = sourmash.load_one_signature(sigfile2)
     
-<<<<<<< HEAD
-    db = sourmash.lca.LCA_Database(ksize=19, scaled=1, moltype='hp')
-=======
     db = sourmash.lca.LCA_Database(ksize=57, scaled=100, moltype='hp')
->>>>>>> 8503b107
     assert db.insert(sig1)
     assert db.insert(sig2)
 
@@ -2010,11 +1994,7 @@
     sig1 = sourmash.load_one_signature(sigfile1)
     sig2 = sourmash.load_one_signature(sigfile2)
     
-<<<<<<< HEAD
-    db = sourmash.lca.LCA_Database(ksize=19, scaled=1, moltype='hp')
-=======
     db = sourmash.lca.LCA_Database(ksize=57, scaled=100, moltype='hp')
->>>>>>> 8503b107
     assert db.insert(sig1)
     assert db.insert(sig2)
 
@@ -2050,11 +2030,7 @@
 
     c.run_sourmash('lca', 'index', lineages, db_out, sigfile1, sigfile2,
                    '-C', '3', '--split-identifiers', '--require-taxonomy',
-<<<<<<< HEAD
-                   '--scaled', '1', '-k', '19', '--hp')
-=======
                    '--scaled', '100', '-k', '57', '--hp')
->>>>>>> 8503b107
 
     x = sourmash.lca.lca_db.load_single_database(db_out)
     db2 = x[0]
@@ -2100,11 +2076,7 @@
     sig1 = sourmash.load_one_signature(sigfile1)
     sig2 = sourmash.load_one_signature(sigfile2)
     
-<<<<<<< HEAD
-    db = sourmash.lca.LCA_Database(ksize=19, scaled=100, moltype='dayhoff')
-=======
     db = sourmash.lca.LCA_Database(ksize=57, scaled=100, moltype='dayhoff')
->>>>>>> 8503b107
     assert db.insert(sig1)
     assert db.insert(sig2)
 
@@ -2131,11 +2103,7 @@
     sig1 = sourmash.load_one_signature(sigfile1)
     sig2 = sourmash.load_one_signature(sigfile2)
     
-<<<<<<< HEAD
-    db = sourmash.lca.LCA_Database(ksize=19, scaled=100, moltype='dayhoff')
-=======
     db = sourmash.lca.LCA_Database(ksize=57, scaled=100, moltype='dayhoff')
->>>>>>> 8503b107
     assert db.insert(sig1)
     assert db.insert(sig2)
 
@@ -2171,11 +2139,7 @@
 
     c.run_sourmash('lca', 'index', lineages, db_out, sigfile1, sigfile2,
                    '-C', '3', '--split-identifiers', '--require-taxonomy',
-<<<<<<< HEAD
-                   '--scaled', '100', '-k', '19', '--dayhoff')
-=======
                    '--scaled', '100', '-k', '57', '--dayhoff')
->>>>>>> 8503b107
 
     x = sourmash.lca.lca_db.load_single_database(db_out)
     db2 = x[0]
